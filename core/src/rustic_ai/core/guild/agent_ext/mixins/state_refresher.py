import logging
from typing import Optional

from rustic_ai.core.guild.agent import ProcessContext, processor
from rustic_ai.core.guild.dsl import GuildTopics
from rustic_ai.core.messaging import JsonDict, Priority
from rustic_ai.core.state.models import (
    StateFetchRequest,
    StateFetchResponse,
    StateOwner,
    StateUpdateFormat,
    StateUpdateRequest,
    StateUpdateResponse,
)
from rustic_ai.core.utils.basic_class_utils import get_qualified_class_name


class StateRefresherMixin:
    id: str
    guild_id: str
    _state: JsonDict = {}
    _guild_state: JsonDict = {}

    def request_state(
        self,
        ctx: ProcessContext,
        state_path: Optional[str] = None,
        version: Optional[int] = None,
        timestamp: Optional[int] = None,
    ):
        """
        Request the state of the agent.
        """
<<<<<<< HEAD
        ras = StateFetchRequest(
=======
        asfr = StateFetchRequest(
>>>>>>> 723df700
            state_owner=StateOwner.AGENT,
            guild_id=self.guild_id,
            agent_id=self.id,
            state_path=state_path,
            version=version,
            timestamp=timestamp,
        )
<<<<<<< HEAD
        ctx._raw_send(
            priority=Priority.NORMAL,
            topics=[GuildTopics.SYSTEM_TOPIC],
            payload=ras.model_dump(),
=======

        ctx._raw_send(
            priority=Priority.NORMAL,
            topics=[GuildTopics.STATE_TOPIC],
            payload=asfr.model_dump(),
>>>>>>> 723df700
            format=get_qualified_class_name(StateFetchRequest),
        )

    def request_guild_state(
        self,
        ctx: ProcessContext,
        state_path: Optional[str] = None,
        version: Optional[int] = None,
        timestamp: Optional[int] = None,
    ):
        """
        Request the state of the guild.
        """
        gsfr = StateFetchRequest(
            state_owner=StateOwner.GUILD,
            guild_id=self.guild_id,
            state_path=state_path,
            version=version,
            timestamp=timestamp,
        )

        ctx._raw_send(
            priority=Priority.NORMAL,
            topics=[GuildTopics.STATE_TOPIC],
            payload=gsfr.model_dump(),
            format=get_qualified_class_name(StateFetchRequest),
        )

    def update_state(
        self,
        ctx: ProcessContext,
        update_format: StateUpdateFormat,
        update: JsonDict,
        update_path: Optional[str] = None,
        update_version: Optional[int] = None,
        update_timestamp: Optional[int] = None,
    ):
        """
        Update the state of the agent.
        """
        asu = StateUpdateRequest(
            state_owner=StateOwner.AGENT,
            guild_id=self.guild_id,
            agent_id=self.id,
            update_format=update_format,
            state_update=update,
            update_path=update_path,
            update_version=update_version,
            update_timestamp=update_timestamp,
        )
<<<<<<< HEAD
        ctx._raw_send(
            priority=Priority.NORMAL,
            topics=[GuildTopics.SYSTEM_TOPIC],
=======

        ctx._raw_send(
            priority=Priority.HIGH,
            topics=[GuildTopics.STATE_TOPIC],
>>>>>>> 723df700
            payload=asu.model_dump(),
            format=get_qualified_class_name(StateUpdateRequest),
        )

    def update_guild_state(
        self,
        ctx: ProcessContext,
        update_format: StateUpdateFormat,
        update: JsonDict,
        update_path: Optional[str] = None,
        update_version: Optional[int] = None,
        update_timestamp: Optional[int] = None,
    ):
        """
        Update the state of the guild.
        """
        gsu = StateUpdateRequest(
            state_owner=StateOwner.GUILD,
            guild_id=self.guild_id,
            update_format=update_format,
            state_update=update,
            update_path=update_path,
            update_version=update_version,
            update_timestamp=update_timestamp,
        )
        ctx._raw_send(
            priority=Priority.HIGH,
            topics=[GuildTopics.STATE_TOPIC],
            payload=gsu.model_dump(),
            format=get_qualified_class_name(StateUpdateRequest),
        )

    def on_state_updated(self, new_state: JsonDict, ctx: ProcessContext[StateUpdateResponse]):
        """
        This method can be overridden to handle state updates.
        """
        pass

    @processor(StateFetchResponse, handle_essential=True)
    def update_local_state(self, ctx: ProcessContext[StateFetchResponse]):
        sfr = ctx.payload

        if sfr.state_owner == StateOwner.GUILD:
            self._guild_state = sfr.state
        elif sfr.state_owner == StateOwner.AGENT and sfr.agent_id == self.id:
            self._state = sfr.state

        self.on_state_updated(sfr.state, ctx)

    @processor(StateUpdateResponse, handle_essential=True)
    def update_local_state_on_update(self, ctx: ProcessContext[StateUpdateResponse]):
        sur = ctx.payload

        logging.debug(f"State update received: {sur.state_owner} {sur.guild_id} {sur.agent_id}")

        if sur.state_owner == StateOwner.GUILD:
            self._guild_state = sur.state
        elif sur.state_owner == StateOwner.AGENT and sur.agent_id == self.id:
            self._state = sur.state

        self.on_state_updated(sur.state, ctx)<|MERGE_RESOLUTION|>--- conflicted
+++ resolved
@@ -31,11 +31,7 @@
         """
         Request the state of the agent.
         """
-<<<<<<< HEAD
-        ras = StateFetchRequest(
-=======
         asfr = StateFetchRequest(
->>>>>>> 723df700
             state_owner=StateOwner.AGENT,
             guild_id=self.guild_id,
             agent_id=self.id,
@@ -43,18 +39,11 @@
             version=version,
             timestamp=timestamp,
         )
-<<<<<<< HEAD
-        ctx._raw_send(
-            priority=Priority.NORMAL,
-            topics=[GuildTopics.SYSTEM_TOPIC],
-            payload=ras.model_dump(),
-=======
 
         ctx._raw_send(
             priority=Priority.NORMAL,
             topics=[GuildTopics.STATE_TOPIC],
             payload=asfr.model_dump(),
->>>>>>> 723df700
             format=get_qualified_class_name(StateFetchRequest),
         )
 
@@ -105,16 +94,10 @@
             update_version=update_version,
             update_timestamp=update_timestamp,
         )
-<<<<<<< HEAD
-        ctx._raw_send(
-            priority=Priority.NORMAL,
-            topics=[GuildTopics.SYSTEM_TOPIC],
-=======
 
         ctx._raw_send(
             priority=Priority.HIGH,
             topics=[GuildTopics.STATE_TOPIC],
->>>>>>> 723df700
             payload=asu.model_dump(),
             format=get_qualified_class_name(StateUpdateRequest),
         )
